--- conflicted
+++ resolved
@@ -249,11 +249,7 @@
       - name: Check wasm
         run: cargo check --target wasm32-unknown-unknown -Z build-std=std,panic_abort
         env:
-<<<<<<< HEAD
-          RUSTFLAGS: '-C target-feature=+atomics,+bulk-memory -D warnings --cfg getrandom_backend="wasm_js"'
-=======
-          RUSTFLAGS: "-C target-feature=+atomics,+bulk-memory"
->>>>>>> 01eff3ea
+          RUSTFLAGS: '-C target-feature=+atomics,+bulk-memory --cfg getrandom_backend="wasm_js"'
 
   markdownlint:
     runs-on: ubuntu-latest
