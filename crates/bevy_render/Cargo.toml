--- conflicted
+++ resolved
@@ -106,12 +106,7 @@
 thiserror = { version = "2", default-features = false }
 derive_more = { version = "2", default-features = false, features = ["from"] }
 futures-lite = "2.0.1"
-<<<<<<< HEAD
-ktx2 = { version = "0.4.0", optional = true }
 encase = { version = "0.11", features = ["glam"] }
-=======
-encase = { version = "0.10", features = ["glam"] }
->>>>>>> 01eff3ea
 # For wgpu profiling using tracing. Use `RUST_LOG=info` to also capture the wgpu spans.
 profiling = { version = "1", features = [
   "profile-with-tracing",
